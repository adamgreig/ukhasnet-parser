[package]
name = "ukhasnet-parser"
description = "A parser for the UKHASnet protocol"
<<<<<<< HEAD
version = "0.2.4"
=======
version = "0.4.0"
>>>>>>> 858761cd
authors = ["Adam Greig <adam@adamgreig.com>"]
repository = "https://github.com/adamgreig/ukhasnet-parser"
homepage = "https://github.com/adamgreig/ukhasnet-parser"
license = "MIT"
readme = "README.md"

[dependencies]
<<<<<<< HEAD
nom = {version = "^2.0", features = ["verbose-errors"]}
=======
pest = "0.4"
>>>>>>> 858761cd
rustc-serialize = "0.3"

[lib]
name = "ukhasnet_parser"
path = "src/lib.rs"<|MERGE_RESOLUTION|>--- conflicted
+++ resolved
@@ -1,11 +1,7 @@
 [package]
 name = "ukhasnet-parser"
 description = "A parser for the UKHASnet protocol"
-<<<<<<< HEAD
-version = "0.2.4"
-=======
 version = "0.4.0"
->>>>>>> 858761cd
 authors = ["Adam Greig <adam@adamgreig.com>"]
 repository = "https://github.com/adamgreig/ukhasnet-parser"
 homepage = "https://github.com/adamgreig/ukhasnet-parser"
@@ -13,11 +9,7 @@
 readme = "README.md"
 
 [dependencies]
-<<<<<<< HEAD
-nom = {version = "^2.0", features = ["verbose-errors"]}
-=======
 pest = "0.4"
->>>>>>> 858761cd
 rustc-serialize = "0.3"
 
 [lib]
