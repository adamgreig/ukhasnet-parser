<<<<<<< HEAD
use nom::{digit, alphanumeric, IResult, ErrorKind};
use nom::ErrorKind::{IsAStr, Custom};
use nom::Err::Position;
use std::str::FromStr;

pub use nom::IResult::{Done, Error, Incomplete};

/* Store a Location, with latitude, longitude, and optional altitude. */
#[derive(Debug, PartialEq)]
pub struct Location {
    pub latitude: f32,
    pub longitude: f32,
    pub altitude: Option<f32>,
}

/* Store a Wind Speed, with speed and optional bearing. */
#[derive(Debug, PartialEq)]
pub struct WindSpeed {
    pub speed: f32,
    pub bearing: Option<f32>,
}

/* Store one of any of the data types */
#[derive(Debug, PartialEq)]
pub enum DataField<'a> {
    Temperature(Vec<f32>),
    Voltage(Vec<f32>),
    Current(Vec<f32>),
    Humidity(Vec<f32>),
    Pressure(Vec<f32>),
    Sun(Vec<f32>),
    Rssi(Vec<f32>),
    Count(Vec<f32>),
    Custom(Vec<f32>),
    Location(Location),
    WindSpeed(WindSpeed),
    Zombie(u8),
    Comment(&'a str)
}

/* Store a whole packet */
#[derive(Debug, PartialEq)]
pub struct Packet<'a> {
    pub repeat: u8,
    pub sequence: char,
    pub data: Vec<DataField<'a>>,
    pub path: Vec<&'a str>
}

/* Possible error states */
#[derive(Debug, PartialEq)]
pub enum ParseError {
    RepeatNotNumeric,
    SequenceNotAlphabetic,
    DataNotNumeric,
    UnknownType,
    InvalidDataField,
    InvalidLocation,
    InvalidWindSpeed,
    InvalidZombie,
    InvalidComment,
    InvalidCommentCharacter,
    InvalidPath,
    InvalidPathCharacter,
    InvalidData,
    InvalidPacket,
}

/* Custom is_a_s until nom PR#239 is merged */
macro_rules! is_a_s (
  ($input:expr, $arr:expr) => (
    {
      use std::collections::HashSet;
      let set: HashSet<char> = $arr.chars().collect();
      let mut offset = $input.len();
      for (o, c) in $input.char_indices() {
        if !set.contains(&c) {
          offset = o;
          break;
=======
use pest::prelude::*;
use std::error;
use std::fmt;
use packet::{Location, WindSpeed, DataField, Packet};

impl_rdp! {
    /*
     * UKHASnet Packet Grammar
     *
     * Reference: https://github.com/UKHASnet/protocol/blob/master/grammar.ebnf
     * Syntax: http://dragostis.github.io/pest/pest/macro.grammar!.html#syntax
     *
     * In brief: Literals are quoted and in square brackets,
     *           ~ concatenates,
     *           + means "one or more"
     *           * means "zero or more"
     *           ? means "optional"
     *           _ means "this token is silent and is subsumed into the parent"
     */
    grammar! {
        digit       = _{ ['0'..'9'] }
        integer     =  { (["+"] | ["-"])? ~ digit+ }
        decimal     =  { (["+"] | ["-"])? ~ digit+ ~ (["."] ~ digit+)? }

        lowercase_letter = _{ ['a'..'z'] }
        uppercase_letter = _{ ['A'..'Z'] }

        letter      = _{ lowercase_letter | uppercase_letter }
        symbol      = _{
            [" "] | ["!"] | ["\""] | ["#"] | ["$"] | ["%"] | ["&"] | ["'"]  |
            ["("] | [")"] | ["*"]  | ["+"] | [","] | ["-"] | ["."] | ["/"]  |
            [":"] | [";"] | ["<"]  | ["="] | [">"] | ["?"] | ["@"] | ["\\"] |
            ["^"] | ["_"] | ["`"]  | ["{"] | ["|"] | ["}"] | ["~"]
>>>>>>> 858761cd
        }

<<<<<<< HEAD
/* Simple parsers for the repeat-count and sequence-number */
named!(repeat<&str, u8, ParseError>,
       return_error!(Custom(ParseError::RepeatNotNumeric), fix!(
       map_res!(flat_map!(take_s!(1), digit), FromStr::from_str))));
named!(sequence<&str, char, ParseError>,
       return_error!(Custom(ParseError::SequenceNotAlphabetic), fix!(
       map!(flat_map!(take_s!(1), is_a_s!("abcdefghijklmnopqrstuvwxyz")),
            |s: &str| { s.chars().nth(0).unwrap() }))));

/* Parse the numeric data common to most fields */
named!(numeric_data<&str, f32, ParseError>,
       return_error!(Custom(ParseError::DataNotNumeric), fix!(
       map_res!(is_a_s!("+-1234567890."), FromStr::from_str))));

/* Macro to implement the common pattern of a letter followed by one or more
 * numbers separated by commas.
 */
macro_rules! scalar_data_array {
    ($typename:ident, $name:ident, $tag:expr) => {
        named!($name<&str, DataField, ParseError>,
        return_error!(Custom(ParseError::InvalidDataField),
        chain!(
            fix!(tag_s!($tag)) ~
            data: separated_nonempty_list!(fix!(tag_s!(",")), numeric_data),
            || {DataField::$typename(data)}
        )));
    }
}

/* Generate parsers for the simple types as above. */
scalar_data_array!(Temperature, temperature, "T");
scalar_data_array!(Voltage, voltage, "V");
scalar_data_array!(Current, current, "I");
scalar_data_array!(Humidity, humidity, "H");
scalar_data_array!(Pressure, pressure, "P");
scalar_data_array!(Sun, sun, "S");
scalar_data_array!(Rssi, rssi, "R");
scalar_data_array!(Count, count, "C");
scalar_data_array!(Custom, custom, "X");

/* Parse a Location.
 * Note that (a bug in Nom?) there must be some remaining data after the end
 * of the location if there is no altitude specified.
 */
named!(location<&str, DataField, ParseError>,
    return_error!(Custom(ParseError::InvalidLocation),
    chain!(
        fix!(tag_s!("L")) ~
        latitude: numeric_data ~
        fix!(tag_s!(",")) ~
        longitude: numeric_data ~
        altitude: preceded!(fix!(tag_s!(",")), numeric_data)?,
        || {DataField::Location(Location{
                latitude: latitude, longitude: longitude, altitude: altitude})}
)));

/* Parse a WindSpeed.
 * Note that as with `location`, there must be some remaining data after the
 * end of the wind speed if there is no bearing specified.
 */
named!(windspeed<&str, DataField, ParseError>,
    return_error!(Custom(ParseError::InvalidWindSpeed),
    chain!(
        fix!(tag_s!("W")) ~
        speed: numeric_data ~
        bearing: preceded!(fix!(tag_s!(",")), numeric_data)?,
        || {DataField::WindSpeed(WindSpeed{speed: speed, bearing: bearing})}
)));

/* Parse Zombie mode. */
named!(zombie<&str, DataField, ParseError>,
    return_error!(Custom(ParseError::InvalidZombie), fix!(
    chain!(
        tag_s!("Z") ~
        mode: flat_map!(take_s!(1), is_a_s!("01")),
        || {DataField::Zombie(mode.parse::<u8>().unwrap())}
))));

/* Parse comments/messages */
named!(comment<&str, DataField, ParseError>,
    return_error!(Custom(ParseError::InvalidComment),
    chain!(
        fix!(tag_s!(":")) ~
        comment: return_error!(Custom(ParseError::InvalidCommentCharacter),
            fix!(is_a_s!("abcdefghijklmnopqrstuvwxyz0123456789+-. "))),
        || {DataField::Comment(comment)}
)));

/* Parse the path at the end of the message */
named!(path<&str, Vec<&str>, ParseError>,
    return_error!(Custom(ParseError::InvalidPath),
    delimited!(
        fix!(tag_s!("[")),
        fix!(separated_nonempty_list!(tag_s!(","), alphanumeric)),
        return_error!(Custom(ParseError::InvalidPathCharacter), fix!(tag_s!("]")))
    )
));

/* Parse the data section of a packet up to the start of the path */
named!(packet_data<&str, Vec<DataField>, ParseError>,
    return_error!(Custom(ParseError::InvalidData),
        many0!(
                dbg!(switch!(fix!(peek!(take_s!(1))),
                    "T" => call!(temperature)   |
                    "V" => call!(voltage)       |
                    "I" => call!(current)       |
                    "H" => call!(humidity)      |
                    "P" => call!(pressure)      |
                    "S" => call!(sun)           |
                    "R" => call!(rssi)          |
                    "C" => call!(count)         |
                    "X" => call!(custom)        |
                    "L" => call!(location)      |
                    "W" => call!(windspeed)     |
                    "Z" => call!(zombie)        |
                    ":" => call!(comment)
                )
            )
        )
    )
);

/* Parse an entire packet */
named!(pub parse<&str, Packet, ParseError>,
    return_error!(Custom(ParseError::InvalidPacket),
    chain!(
        repeat: repeat ~
        sequence: sequence ~
        data: packet_data ~
        path: path,
        || {
            Packet{repeat: repeat, sequence: sequence, data: data, path: path}
        }
)));

#[cfg(test)]
mod tests {
    use super::*;
    use super::{repeat, sequence, numeric_data, temperature, voltage, current,
                humidity, pressure, sun, rssi, count, custom, location,
                windspeed, zombie, comment, path, packet_data};
    use nom::Err::{Position, NodePosition};
    use nom::ErrorKind::{Custom, Fix};

    #[test]
    fn test_numeric_data() {
        assert_eq!(numeric_data("12"), Done("", 12.0));
        assert_eq!(numeric_data("12abc"), Done("abc", 12.0));
        assert_eq!(numeric_data("12.5"), Done("", 12.5));
        assert_eq!(numeric_data("-12.5"), Done("", -12.5));
        assert_eq!(numeric_data("+.5"), Done("", 0.5));
        assert_eq!(numeric_data("1Z"), Done("Z", 1.0));
        assert_eq!(numeric_data("a123"), Error(NodePosition(
            Custom(ParseError::DataNotNumeric), "a123",
            Box::new(Position(Fix, "a123")))));
    }
=======
        repeat      =  { digit }
        sequence    =  { lowercase_letter }

        decimal_list=  { decimal? ~ ( [","] ~ decimal? )* }

        voltage     =  { ["V"] ~ decimal_list }
        current     =  { ["I"] ~ decimal_list }
        temperature =  { ["T"] ~ decimal_list }
        humidity    =  { ["H"] ~ decimal_list }
        pressure    =  { ["P"] ~ decimal_list }
        custom      =  { ["X"] ~ decimal_list }
        sun         =  { ["S"] ~ decimal_list }
        rssi        =  { ["R"] ~ decimal_list }
        count       =  { ["C"] ~ decimal_list }
        windspeed   =  { ["W"] ~ decimal? ~ ( [","] ~ decimal? )? }
        location    =  { ["L"] ~ ( (decimal ~ [","] ~ decimal)? | [","] )
                               ~ ( [","] ~ decimal? )? }

        zombie_mode =  { ["0"] | ["1"] }
        zombie      =  { ["Z"] ~ zombie_mode }

        data_field  =  { voltage | current | temperature | humidity |
                         pressure | custom | sun  | rssi | windspeed |
                         location | count | zombie }

        data        =   { data_field* }

        comment_content     =  { (letter | digit | symbol)* }
        comment             =  { [":"] ~ comment_content }

        /* The specification says upper case letters only, but enough deployed
         * nodes use lower case names for it to be an annoying breaking change.
         * To compromise, we will accept lower case letters in node names, but
         * convert them to upper case in the parser, so they're stored and
         * displayed as all upper case thereafter.
         */
        node_name_content   =  { (letter | digit)* }
        node_name           =  { node_name_content }

        path        =  { ["["] ~ node_name ~ ( [","] ~ node_name )* ~ ["]"] }
>>>>>>> 858761cd

        packet      =  { repeat ~ sequence ~ data ~ comment? ~ path ~ eoi }
    }

    /*
     * UKHASnet packet parsing
     *
     * Each rule maps one or more tokens from the stream into some reduced
     * type, for example a sequence token into a char, or three decimal tokens
     * into a Location struct.
     *
     * Some rules are called recursively, such as _decimal_list, which first
     * consumes the decimal_list token, then consumes a number of decimals.
     * Think about it backwards: it will recurse into the stack until it cannot
     * match any decimals, at which point it returns a new Vec, then steps back
     * up the stack, inserting into that Vec, until it eventually returns it.
     * _data and _path behave similarly.
     *
     * Note that the extensive unwrap() is fine because the parser itself will
     * have validated that the field contained the relevant type. Any panics
     * would be a bug in the underlying parser library.
     */
    process! {
        _repeat(&self) -> u8 {
            (&repeat: repeat) => repeat.parse::<u8>().unwrap()
        }

<<<<<<< HEAD
    #[test]
    fn test_scalar_arrays() {
        assert_eq!(temperature("T5"),
                   Done("", DataField::Temperature(vec!{5.})));
        assert_eq!(temperature("T12.5"),
                   Done("", DataField::Temperature(vec!{12.5})));
        assert_eq!(temperature("T12.5,-15,8"),
                   Done("", DataField::Temperature(vec!{12.5, -15., 8.})));
        assert_eq!(voltage("V12.5,-15,8"),
                   Done("", DataField::Voltage(vec!{12.5, -15., 8.})));
        assert_eq!(current("I1,2.5,-3"),
                   Done("", DataField::Current(vec!{1., 2.5, -3.})));
        assert_eq!(humidity("H12.5,-15,8"),
                   Done("", DataField::Humidity(vec!{12.5, -15., 8.})));
        assert_eq!(pressure("P12.5,-15,8"),
                   Done("", DataField::Pressure(vec!{12.5, -15., 8.})));
        assert_eq!(sun("S12.5,-15,8"),
                   Done("", DataField::Sun(vec!{12.5, -15., 8.})));
        assert_eq!(rssi("R-12,-15,-8"),
                   Done("", DataField::Rssi(vec!{-12., -15., -8.})));
        assert_eq!(count("C123"),
                   Done("", DataField::Count(vec!{123.})));
        assert_eq!(custom("X123,4.56"),
                   Done("", DataField::Custom(vec!{123., 4.56})));
=======
        _sequence(&self) -> char {
            (&sequence: sequence) =>
                sequence.chars().nth(0).unwrap()
        }
>>>>>>> 858761cd

        _location(&self) -> Location {
            (&latitude: decimal, &longitude: decimal, &altitude: decimal) => {
                let lat = latitude.parse::<f32>().unwrap();
                let lng = longitude.parse::<f32>().unwrap();
                let alt = altitude.parse::<f32>().unwrap();
                Location{ latlng: Some((lat, lng)), alt: Some(alt) }
            },
            (&latitude: decimal, &longitude: decimal) => {
                let lat = latitude.parse::<f32>().unwrap();
                let lng = longitude.parse::<f32>().unwrap();
                Location{ latlng: Some((lat, lng)), alt: None }
            },
            (&altitude: decimal) => {
                let alt = altitude.parse::<f32>().unwrap();
                Location{ latlng: None, alt: Some(alt) }
            },
            () => Location{ latlng: None, alt: None },
        }

        _windspeed(&self) -> WindSpeed {
            (&speed: decimal, &bearing: decimal) => {
                let speed = speed.parse::<f32>().unwrap();
                let bearing = bearing.parse::<f32>().unwrap();
                WindSpeed{speed: Some(speed), bearing: Some(bearing)}
            },
            (&speed: decimal) => {
                let speed = speed.parse::<f32>().unwrap();
                WindSpeed{speed: Some(speed), bearing: None}
            },
            () => WindSpeed{speed: None, bearing: None},
        }

        _decimal_list(&self) -> Vec<f32> {
            (_: decimal_list, list: _decimal_list()) => list,
            (&head: decimal, mut tail: _decimal_list()) => {
                tail.insert(0, head.parse::<f32>().unwrap());
                tail
            },
            () => Vec::<f32>::new(),
        }

        _zombie(&self) -> u8 {
            (&mode: zombie_mode) => mode.parse::<u8>().unwrap()
        }

        _datafield(&self) -> DataField {
            (_: voltage, voltages: _decimal_list()) =>
                DataField::Voltage(voltages),
            (_: current, currents: _decimal_list()) =>
                DataField::Current(currents),
            (_: temperature, temperatures: _decimal_list()) =>
                DataField::Temperature(temperatures),
            (_: humidity, humidities: _decimal_list()) =>
                DataField::Humidity(humidities),
            (_: pressure, pressures: _decimal_list()) =>
                DataField::Pressure(pressures),
            (_: custom, customs: _decimal_list()) =>
                DataField::Custom(customs),
            (_: sun, suns: _decimal_list()) =>
                DataField::Sun(suns),
            (_: rssi, rssis: _decimal_list()) =>
                DataField::Rssi(rssis),
            (_: count, counts: _decimal_list()) =>
                DataField::Count(counts),
            (_: windspeed, windspeed: _windspeed()) =>
                DataField::WindSpeed(windspeed),
            (_: location, location: _location()) =>
                DataField::Location(location),
            (_: zombie, zombie: _zombie()) =>
                DataField::Zombie(zombie),
        }

        _data(&self) -> Vec<DataField> {
            (_: data, fields: _data()) => fields,
            (_: data_field, head: _datafield(), mut tail: _data()) => {
                tail.insert(0, head);
                tail
            },
            () => Vec::<DataField>::new(),
        }

        _comment(&self) -> Option<String> {
            (_: comment, &comment: comment_content) =>
                Some(comment.to_owned()),
            () => None,
        }

        _node_name(&self) -> String {
            (&name: node_name_content) => name.to_owned().to_uppercase()
        }

        _path(&self) -> Vec<String> {
            (_: path, names: _path()) => names,
            (_: node_name, head: _node_name(), mut tail: _path()) => {
                tail.insert(0, head);
                tail
            },
            () => Vec::<String>::new(),
        }

        parse(&self) -> Packet {
            (_: packet, repeat: _repeat(), sequence: _sequence(),
             data: _data(), comment: _comment(), path: _path()) =>
                Packet{ repeat: repeat, sequence: sequence, data: data,
                        comment: comment, path: path }
        }
    }
}

/// Contains the position in the input at which a parsing error occurred,
/// and a Vec of token names we expected to see instead.
#[derive(Debug)]
pub struct ParserError {
    pub position: usize,
    pub expected: Vec<String>,
}

impl fmt::Display for ParserError {
    fn fmt(&self, f: &mut fmt::Formatter) -> fmt::Result {
        write!(f, "Parser error at position {}", self.position)
    }
}

impl error::Error for ParserError {
    fn description(&self) -> &str { "Parser error" }
    fn cause(&self) -> Option<&error::Error> { None }
}

impl ParserError {
    /// Extract error information from a parser.
    pub fn from_parser<'a, T: Input<'a>>(parser: &mut Rdp<T>) -> ParserError {
        let (expected, position) = parser.expected();
        let exp = expected.iter().map(|r| { format!("{:?}", r) }).collect();
        ParserError{ position: position, expected: exp }
    }
}<|MERGE_RESOLUTION|>--- conflicted
+++ resolved
@@ -1,84 +1,3 @@
-<<<<<<< HEAD
-use nom::{digit, alphanumeric, IResult, ErrorKind};
-use nom::ErrorKind::{IsAStr, Custom};
-use nom::Err::Position;
-use std::str::FromStr;
-
-pub use nom::IResult::{Done, Error, Incomplete};
-
-/* Store a Location, with latitude, longitude, and optional altitude. */
-#[derive(Debug, PartialEq)]
-pub struct Location {
-    pub latitude: f32,
-    pub longitude: f32,
-    pub altitude: Option<f32>,
-}
-
-/* Store a Wind Speed, with speed and optional bearing. */
-#[derive(Debug, PartialEq)]
-pub struct WindSpeed {
-    pub speed: f32,
-    pub bearing: Option<f32>,
-}
-
-/* Store one of any of the data types */
-#[derive(Debug, PartialEq)]
-pub enum DataField<'a> {
-    Temperature(Vec<f32>),
-    Voltage(Vec<f32>),
-    Current(Vec<f32>),
-    Humidity(Vec<f32>),
-    Pressure(Vec<f32>),
-    Sun(Vec<f32>),
-    Rssi(Vec<f32>),
-    Count(Vec<f32>),
-    Custom(Vec<f32>),
-    Location(Location),
-    WindSpeed(WindSpeed),
-    Zombie(u8),
-    Comment(&'a str)
-}
-
-/* Store a whole packet */
-#[derive(Debug, PartialEq)]
-pub struct Packet<'a> {
-    pub repeat: u8,
-    pub sequence: char,
-    pub data: Vec<DataField<'a>>,
-    pub path: Vec<&'a str>
-}
-
-/* Possible error states */
-#[derive(Debug, PartialEq)]
-pub enum ParseError {
-    RepeatNotNumeric,
-    SequenceNotAlphabetic,
-    DataNotNumeric,
-    UnknownType,
-    InvalidDataField,
-    InvalidLocation,
-    InvalidWindSpeed,
-    InvalidZombie,
-    InvalidComment,
-    InvalidCommentCharacter,
-    InvalidPath,
-    InvalidPathCharacter,
-    InvalidData,
-    InvalidPacket,
-}
-
-/* Custom is_a_s until nom PR#239 is merged */
-macro_rules! is_a_s (
-  ($input:expr, $arr:expr) => (
-    {
-      use std::collections::HashSet;
-      let set: HashSet<char> = $arr.chars().collect();
-      let mut offset = $input.len();
-      for (o, c) in $input.char_indices() {
-        if !set.contains(&c) {
-          offset = o;
-          break;
-=======
 use pest::prelude::*;
 use std::error;
 use std::fmt;
@@ -112,167 +31,8 @@
             ["("] | [")"] | ["*"]  | ["+"] | [","] | ["-"] | ["."] | ["/"]  |
             [":"] | [";"] | ["<"]  | ["="] | [">"] | ["?"] | ["@"] | ["\\"] |
             ["^"] | ["_"] | ["`"]  | ["{"] | ["|"] | ["}"] | ["~"]
->>>>>>> 858761cd
-        }
-
-<<<<<<< HEAD
-/* Simple parsers for the repeat-count and sequence-number */
-named!(repeat<&str, u8, ParseError>,
-       return_error!(Custom(ParseError::RepeatNotNumeric), fix!(
-       map_res!(flat_map!(take_s!(1), digit), FromStr::from_str))));
-named!(sequence<&str, char, ParseError>,
-       return_error!(Custom(ParseError::SequenceNotAlphabetic), fix!(
-       map!(flat_map!(take_s!(1), is_a_s!("abcdefghijklmnopqrstuvwxyz")),
-            |s: &str| { s.chars().nth(0).unwrap() }))));
-
-/* Parse the numeric data common to most fields */
-named!(numeric_data<&str, f32, ParseError>,
-       return_error!(Custom(ParseError::DataNotNumeric), fix!(
-       map_res!(is_a_s!("+-1234567890."), FromStr::from_str))));
-
-/* Macro to implement the common pattern of a letter followed by one or more
- * numbers separated by commas.
- */
-macro_rules! scalar_data_array {
-    ($typename:ident, $name:ident, $tag:expr) => {
-        named!($name<&str, DataField, ParseError>,
-        return_error!(Custom(ParseError::InvalidDataField),
-        chain!(
-            fix!(tag_s!($tag)) ~
-            data: separated_nonempty_list!(fix!(tag_s!(",")), numeric_data),
-            || {DataField::$typename(data)}
-        )));
-    }
-}
-
-/* Generate parsers for the simple types as above. */
-scalar_data_array!(Temperature, temperature, "T");
-scalar_data_array!(Voltage, voltage, "V");
-scalar_data_array!(Current, current, "I");
-scalar_data_array!(Humidity, humidity, "H");
-scalar_data_array!(Pressure, pressure, "P");
-scalar_data_array!(Sun, sun, "S");
-scalar_data_array!(Rssi, rssi, "R");
-scalar_data_array!(Count, count, "C");
-scalar_data_array!(Custom, custom, "X");
-
-/* Parse a Location.
- * Note that (a bug in Nom?) there must be some remaining data after the end
- * of the location if there is no altitude specified.
- */
-named!(location<&str, DataField, ParseError>,
-    return_error!(Custom(ParseError::InvalidLocation),
-    chain!(
-        fix!(tag_s!("L")) ~
-        latitude: numeric_data ~
-        fix!(tag_s!(",")) ~
-        longitude: numeric_data ~
-        altitude: preceded!(fix!(tag_s!(",")), numeric_data)?,
-        || {DataField::Location(Location{
-                latitude: latitude, longitude: longitude, altitude: altitude})}
-)));
-
-/* Parse a WindSpeed.
- * Note that as with `location`, there must be some remaining data after the
- * end of the wind speed if there is no bearing specified.
- */
-named!(windspeed<&str, DataField, ParseError>,
-    return_error!(Custom(ParseError::InvalidWindSpeed),
-    chain!(
-        fix!(tag_s!("W")) ~
-        speed: numeric_data ~
-        bearing: preceded!(fix!(tag_s!(",")), numeric_data)?,
-        || {DataField::WindSpeed(WindSpeed{speed: speed, bearing: bearing})}
-)));
-
-/* Parse Zombie mode. */
-named!(zombie<&str, DataField, ParseError>,
-    return_error!(Custom(ParseError::InvalidZombie), fix!(
-    chain!(
-        tag_s!("Z") ~
-        mode: flat_map!(take_s!(1), is_a_s!("01")),
-        || {DataField::Zombie(mode.parse::<u8>().unwrap())}
-))));
-
-/* Parse comments/messages */
-named!(comment<&str, DataField, ParseError>,
-    return_error!(Custom(ParseError::InvalidComment),
-    chain!(
-        fix!(tag_s!(":")) ~
-        comment: return_error!(Custom(ParseError::InvalidCommentCharacter),
-            fix!(is_a_s!("abcdefghijklmnopqrstuvwxyz0123456789+-. "))),
-        || {DataField::Comment(comment)}
-)));
-
-/* Parse the path at the end of the message */
-named!(path<&str, Vec<&str>, ParseError>,
-    return_error!(Custom(ParseError::InvalidPath),
-    delimited!(
-        fix!(tag_s!("[")),
-        fix!(separated_nonempty_list!(tag_s!(","), alphanumeric)),
-        return_error!(Custom(ParseError::InvalidPathCharacter), fix!(tag_s!("]")))
-    )
-));
-
-/* Parse the data section of a packet up to the start of the path */
-named!(packet_data<&str, Vec<DataField>, ParseError>,
-    return_error!(Custom(ParseError::InvalidData),
-        many0!(
-                dbg!(switch!(fix!(peek!(take_s!(1))),
-                    "T" => call!(temperature)   |
-                    "V" => call!(voltage)       |
-                    "I" => call!(current)       |
-                    "H" => call!(humidity)      |
-                    "P" => call!(pressure)      |
-                    "S" => call!(sun)           |
-                    "R" => call!(rssi)          |
-                    "C" => call!(count)         |
-                    "X" => call!(custom)        |
-                    "L" => call!(location)      |
-                    "W" => call!(windspeed)     |
-                    "Z" => call!(zombie)        |
-                    ":" => call!(comment)
-                )
-            )
-        )
-    )
-);
-
-/* Parse an entire packet */
-named!(pub parse<&str, Packet, ParseError>,
-    return_error!(Custom(ParseError::InvalidPacket),
-    chain!(
-        repeat: repeat ~
-        sequence: sequence ~
-        data: packet_data ~
-        path: path,
-        || {
-            Packet{repeat: repeat, sequence: sequence, data: data, path: path}
-        }
-)));
-
-#[cfg(test)]
-mod tests {
-    use super::*;
-    use super::{repeat, sequence, numeric_data, temperature, voltage, current,
-                humidity, pressure, sun, rssi, count, custom, location,
-                windspeed, zombie, comment, path, packet_data};
-    use nom::Err::{Position, NodePosition};
-    use nom::ErrorKind::{Custom, Fix};
-
-    #[test]
-    fn test_numeric_data() {
-        assert_eq!(numeric_data("12"), Done("", 12.0));
-        assert_eq!(numeric_data("12abc"), Done("abc", 12.0));
-        assert_eq!(numeric_data("12.5"), Done("", 12.5));
-        assert_eq!(numeric_data("-12.5"), Done("", -12.5));
-        assert_eq!(numeric_data("+.5"), Done("", 0.5));
-        assert_eq!(numeric_data("1Z"), Done("Z", 1.0));
-        assert_eq!(numeric_data("a123"), Error(NodePosition(
-            Custom(ParseError::DataNotNumeric), "a123",
-            Box::new(Position(Fix, "a123")))));
-    }
-=======
+        }
+
         repeat      =  { digit }
         sequence    =  { lowercase_letter }
 
@@ -313,7 +73,6 @@
         node_name           =  { node_name_content }
 
         path        =  { ["["] ~ node_name ~ ( [","] ~ node_name )* ~ ["]"] }
->>>>>>> 858761cd
 
         packet      =  { repeat ~ sequence ~ data ~ comment? ~ path ~ eoi }
     }
@@ -341,37 +100,10 @@
             (&repeat: repeat) => repeat.parse::<u8>().unwrap()
         }
 
-<<<<<<< HEAD
-    #[test]
-    fn test_scalar_arrays() {
-        assert_eq!(temperature("T5"),
-                   Done("", DataField::Temperature(vec!{5.})));
-        assert_eq!(temperature("T12.5"),
-                   Done("", DataField::Temperature(vec!{12.5})));
-        assert_eq!(temperature("T12.5,-15,8"),
-                   Done("", DataField::Temperature(vec!{12.5, -15., 8.})));
-        assert_eq!(voltage("V12.5,-15,8"),
-                   Done("", DataField::Voltage(vec!{12.5, -15., 8.})));
-        assert_eq!(current("I1,2.5,-3"),
-                   Done("", DataField::Current(vec!{1., 2.5, -3.})));
-        assert_eq!(humidity("H12.5,-15,8"),
-                   Done("", DataField::Humidity(vec!{12.5, -15., 8.})));
-        assert_eq!(pressure("P12.5,-15,8"),
-                   Done("", DataField::Pressure(vec!{12.5, -15., 8.})));
-        assert_eq!(sun("S12.5,-15,8"),
-                   Done("", DataField::Sun(vec!{12.5, -15., 8.})));
-        assert_eq!(rssi("R-12,-15,-8"),
-                   Done("", DataField::Rssi(vec!{-12., -15., -8.})));
-        assert_eq!(count("C123"),
-                   Done("", DataField::Count(vec!{123.})));
-        assert_eq!(custom("X123,4.56"),
-                   Done("", DataField::Custom(vec!{123., 4.56})));
-=======
         _sequence(&self) -> char {
             (&sequence: sequence) =>
                 sequence.chars().nth(0).unwrap()
         }
->>>>>>> 858761cd
 
         _location(&self) -> Location {
             (&latitude: decimal, &longitude: decimal, &altitude: decimal) => {
